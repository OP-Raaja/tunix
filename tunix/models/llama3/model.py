# Copyright 2025 Google LLC
#
# Licensed under the Apache License, Version 2.0 (the "License');
# you may not use this file except in compliance with the License.
# You may obtain a copy of the License at
#
#     http://www.apache.org/licenses/LICENSE-2.0
#
# Unless required by applicable law or agreed to in writing, software
# distributed under the License is distributed on an "AS IS" BASIS,
# WITHOUT WARRANTIES OR CONDITIONS OF ANY KIND, either express or implied.
# See the License for the specific language governing permissions and
# limitations under the License.

"""LLama3 model."""

import dataclasses
import enum
import os
from typing import Tuple

import flax
from flax import nnx
import jax
from jax import numpy as jnp
from jax.interpreters import pxla
import jax.sharding as shd
import jaxtyping
from tunix.utils import container


K_MASK = -2.3819763e38

LayerCache = dict[str, jaxtyping.Array]
Cache = dict[str, LayerCache]


if hasattr(flax.config, 'flax_always_shard_variable'):
  flax.config.update('flax_always_shard_variable', False)


class RematConfig(enum.Enum):
  NONE = enum.auto()  # No remat, all activations will be stored in HBM.
  BLOCK = enum.auto()  # Remat the entire attn block.


@dataclasses.dataclass(slots=True, frozen=True)
class ShardingConfig:
  """Sharding configuration for Llama3 model."""

  emb_vd: Tuple[str | None, ...]
  emb_dv: Tuple[str | None, ...]
  q_weight_ndh: Tuple[str | None, ...]
  kv_weight_ndh: Tuple[str | None, ...]
  o_weight_nhd: Tuple[str | None, ...]
  ffw_weight_df: Tuple[str | None, ...]
  ffw_weight_fd: Tuple[str | None, ...]
  rms_norm_weight: Tuple[str | None, ...]
  act_btd: Tuple[str | None, ...]
  act_btf: Tuple[str | None, ...]
  act_btnh: Tuple[str | None, ...]

  @staticmethod
  def get_default_sharding(is_sampling: bool = False):
    fsdp = 'fsdp' if not is_sampling else None

    return ShardingConfig(
        emb_vd=('tp', fsdp),
        emb_dv=(fsdp, 'tp'),
        q_weight_ndh=('tp', fsdp, None),
        kv_weight_ndh=('tp', fsdp, None),
        o_weight_nhd=('tp', None, fsdp),
        ffw_weight_df=(fsdp, 'tp'),
        ffw_weight_fd=('tp', fsdp),
        rms_norm_weight=('tp',),
        act_btd=('fsdp', None, None if is_sampling else 'tp'),
        act_btf=('fsdp', None, 'tp'),
        act_btnh=('fsdp', None, 'tp', None),
    )


@dataclasses.dataclass(frozen=True)
class ModelConfig:
  """Configuration for the Llama3 model."""

  num_layers: int
  vocab_size: int
  embed_dim: int
  hidden_dim: int
  num_heads: int
  head_dim: int
  num_kv_heads: int
  rope_theta: int
  norm_eps: float
  shd_config: ShardingConfig = ShardingConfig.get_default_sharding()
  weight_tying: bool = False  # Llama3.2 features
  remat_config: RematConfig = RematConfig.NONE

  @classmethod
  def llama3_2_1b(cls):
    return cls(
        num_layers=16,
        vocab_size=128256,
        embed_dim=2048,
        hidden_dim=8192,
        num_heads=32,
        head_dim=64,
        num_kv_heads=8,
        norm_eps=1e-05,
        rope_theta=500_000,
        weight_tying=True,
    )

  # Llama3.2 3B
  @classmethod
  def llama3_2_3b(cls):
    return cls(
        num_layers=28,  # ← from num_hidden_layers
        vocab_size=128256,  # ← from vocab_size
        embed_dim=3072,  # ← from hidden_size
        hidden_dim=8192,  # ← from intermediate_size
        num_heads=24,  # ← from num_attention_heads
        head_dim=128,  # ← from head_dim
        num_kv_heads=8,  # ← from num_key_value_heads
        norm_eps=1e-05,  # ← from rms_norm_eps
        rope_theta=500_000,  # ← from rope_theta
        weight_tying=True,
    )

  @classmethod
  def llama3_1_8b(cls):
    return cls(
        num_layers=32,
        vocab_size=128256,
        embed_dim=4096,
        hidden_dim=14336,
        num_heads=32,
        head_dim=128,
        num_kv_heads=8,
        norm_eps=1e-05,
        rope_theta=500_000,
        weight_tying=False,
    )


def shard(x: jnp.ndarray, s: Tuple[str, ...]):
  mesh = pxla.thread_resources.env.physical_mesh
  if mesh.empty or jax.devices()[0].platform == 'cpu':
    return x
  return jax.lax.with_sharding_constraint(
      x, shd.NamedSharding(mesh, shd.PartitionSpec(*s))
  )


class Einsum(nnx.Module):
  """Einsum is a convenience module for parameterized tensor multiplication."""

  def __init__(
      self,
      einsum_str: str,
      shape: flax.typing.Shape,
      *,
      rngs: nnx.Rngs,
      sharding: Tuple[str | None, ...],
  ):
    self.einsum_str = einsum_str
    self.shape = shape
    self.w = nnx.Param(
        nnx.initializers.normal()(rngs.params(), shape), sharding=sharding
    )

  @jax.named_scope('einsum')
  def __call__(self, x: jaxtyping.ArrayLike) -> jaxtyping.Array:
    return jnp.einsum(self.einsum_str, x, self.w.value)


class Embedder(nnx.Module):
  """Embedder module."""

  def __init__(
      self,
      vocab_size: int,
      embed_dim: int,
      *,
      rngs: nnx.Rngs,
      shd_config: ShardingConfig = ShardingConfig.get_default_sharding(),
  ):
    self.input_embedding = nnx.Param(
        nnx.initializers.normal()(rngs.params(), (vocab_size, embed_dim)),
        sharding=shd_config.emb_vd,
    )
    self.shd_config = shd_config

  @jax.named_scope('embedder_encode')
  def encode(self, x: jaxtyping.ArrayLike) -> jaxtyping.Array:
    x = self.input_embedding[(x,)]
    x = shard(x, self.shd_config.act_btd)
    return x

  @jax.named_scope('embedder_decode')
  def decode(self, x: jaxtyping.ArrayLike) -> jaxtyping.Array:
    return jnp.dot(x, self.input_embedding.value.T)


def apply_rope(
    inputs: jaxtyping.Array,  # [B, L]
    positions: jaxtyping.Array,  # [B, L]
    head_dim: int,
    rope_theta: int = 1_000_000,
) -> jaxtyping.Array:
  """Applies RoPE."""
  fraction = 2 * jnp.arange(0, head_dim // 2, dtype=jnp.float32) / head_dim
  timescale = rope_theta**fraction

  sinusoid_inp = (
      positions[..., jnp.newaxis] / timescale[jnp.newaxis, jnp.newaxis, :]
  )
  sinusoid_inp = sinusoid_inp[..., jnp.newaxis, :]
  sin = jnp.sin(sinusoid_inp)
  cos = jnp.cos(sinusoid_inp)

  first_half, second_half = jnp.split(inputs, 2, axis=-1)
  first_part = first_half * cos - second_half * sin
  second_part = second_half * cos + first_half * sin
  out = jnp.concatenate([first_part, second_part], axis=-1)
  return out.astype(inputs.dtype)


class RMSNorm(nnx.Module):
  """RMSNorm layer."""

  def __init__(
      self,
      dim: int,
      *,
      norm_eps: float = 1e-06,
      rngs: nnx.Rngs,
      shd_config: ShardingConfig = ShardingConfig.get_default_sharding(),
  ):
    self.w = nnx.Param(
        nnx.initializers.ones_init()(rngs.params(), dim),
        sharding=shd_config.rms_norm_weight,
    )
    self.norm_eps = norm_eps

  @jax.named_scope('rms_norm')
  def __call__(self, x: jaxtyping.Array) -> jaxtyping.Array:
    dtype = x.dtype
    rms = jnp.sqrt(
        jnp.mean(jnp.astype(x, jnp.float32) ** 2, axis=-1, keepdims=True)
        + self.norm_eps
    )
    return jnp.astype(self.w * x / rms, dtype)


class Attention(nnx.Module):
  """Attention module."""

  def __init__(
      self,
      config: ModelConfig,
      *,
      rngs: nnx.Rngs,
  ):
    self.config = config
    self.shd_config = config.shd_config
    self.q_proj = Einsum(
        einsum_str='BTD,DNH->BTNH',
        shape=(config.embed_dim, config.num_heads, config.head_dim),
        rngs=rngs,
        sharding=self.shd_config.q_weight_ndh,
    )
    self.k_proj = Einsum(
        einsum_str='BSD,DKH->BSKH',
        shape=(config.embed_dim, config.num_kv_heads, config.head_dim),
        rngs=rngs,
        sharding=self.shd_config.kv_weight_ndh,
    )
    self.v_proj = Einsum(
        einsum_str='BSD,DKH->BSKH',
        shape=(config.embed_dim, config.num_kv_heads, config.head_dim),
        rngs=rngs,
        sharding=self.shd_config.kv_weight_ndh,
    )
    self.o_proj = Einsum(
        einsum_str='BTNH,NHD->BTD',
        shape=(config.num_heads, config.head_dim, config.embed_dim),
        rngs=rngs,
        sharding=self.shd_config.o_weight_nhd,
    )
    self.n_rep = config.num_heads // config.num_kv_heads
    self.scale = self.head_dim**-0.5

  def block(
      self,
      x: jaxtyping.Array,
      segment_pos: jaxtyping.Array,
      cache: LayerCache | None,
      attn_mask: jaxtyping.Array | None,
  ) -> tuple[LayerCache | None, jaxtyping.Array]:
    seq_len = x.shape[1]

    query_proj = self.q_proj(x)
    key_proj = self.k_proj(x)
    value_proj = self.v_proj(x)

    query_proj = shard(query_proj, self.shd_config.act_btnh)
    key_proj = shard(key_proj, self.shd_config.act_btnh)
    value_proj = shard(value_proj, self.shd_config.act_btnh)

    query_proj = apply_rope(
        query_proj,
        segment_pos,
        head_dim=self.head_dim,
    )
    key_proj = apply_rope(
        key_proj,
        segment_pos,
        head_dim=self.head_dim,
    )

    if cache is not None:
      end_index = cache['end_index'][0]
      slice_indices = (0, end_index % cache['v'].shape[1], 0, 0)
      value_proj = jax.lax.dynamic_update_slice(
          cache['v'],
          value_proj,
          slice_indices,
      )
      key_proj = jax.lax.dynamic_update_slice(
          cache['k'], key_proj, slice_indices
      )

    b, t, qh, d = query_proj.shape
    _, s, kh, _ = key_proj.shape

    # GQA
    query_proj = query_proj.reshape((b, t, kh, qh // kh, d))
    attn = jnp.einsum('BTHGD,BSHD->BHGTS', query_proj, key_proj) * self.scale
    attn = attn.reshape((b, qh, t, s))

    if attn_mask is not None:
      attn = jnp.where((jnp.expand_dims(attn_mask, -3)), attn, K_MASK)

    attn = jax.nn.softmax(attn.astype(jnp.float32), axis=-1).astype(
        key_proj.dtype
    )

    attn = attn.reshape((b, kh, qh // kh, t, s))
    qkv = jnp.einsum('BHGTS,BSHD->BTHGD', attn, value_proj)
    qkv = qkv.reshape((b, t, qh, d))

    outputs = self.o_proj(qkv)
    outputs = shard(outputs, self.shd_config.act_btd)

    if cache is not None:
      new_cache = {
          'v': value_proj,
          'k': key_proj,
          'end_index': cache['end_index'] + seq_len,
      }
    else:
      new_cache = None

    return new_cache, outputs

  @jax.named_scope('attention')
  def __call__(
      self,
      x: jaxtyping.Array,
      segment_pos: jaxtyping.Array,
      cache: LayerCache | None,
      attn_mask: jaxtyping.Array | None,
  ) -> tuple[LayerCache | None, jaxtyping.Array]:
    if self.config.remat_config == RematConfig.BLOCK:
      return nnx.remat(self.block)(x, segment_pos, cache, attn_mask)
    else:
      return self.block(x, segment_pos, cache, attn_mask)

  @property
  def head_dim(self):
    return self.o_proj.shape[1]

  @property
  def num_heads(self):
    return self.q_proj.shape[0]

  @property
  def num_kv_heads(self):
    return self.k_proj.shape[1]


class MLP(nnx.Module):
  """MLP module."""

  def __init__(
      self,
      config: ModelConfig,
      *,
      rngs: nnx.Rngs,
  ):
    self.shd_config = config.shd_config
    kernel_init_fn = nnx.initializers.zeros_init()
    self.gate_proj = nnx.Linear(
        in_features=config.embed_dim,
        out_features=config.hidden_dim,
        use_bias=False,
        rngs=rngs,
        kernel_init=nnx.with_partitioning(
            kernel_init_fn, self.shd_config.ffw_weight_df
        ),
    )
    self.up_proj = nnx.Linear(
        in_features=config.embed_dim,
        out_features=config.hidden_dim,
        use_bias=False,
        rngs=rngs,
        kernel_init=nnx.with_partitioning(
            kernel_init_fn, self.shd_config.ffw_weight_df
        ),
    )
    self.down_proj = nnx.Linear(
        in_features=config.hidden_dim,
        out_features=config.embed_dim,
        use_bias=False,
        rngs=rngs,
        kernel_init=nnx.with_partitioning(
            kernel_init_fn, self.shd_config.ffw_weight_fd
        ),
    )

  @jax.named_scope('feed_forward')
  def __call__(self, x: jaxtyping.ArrayLike) -> jaxtyping.Array:
    activations = nnx.silu(self.gate_proj(x)) * self.up_proj(x)
    activations = shard(activations, self.shd_config.act_btf)
    outputs = self.down_proj(activations)
    return outputs


class DecoderLayer(nnx.Module):
  """DecoderLayer."""

  def __init__(
      self,
      config: ModelConfig,
      *,
      rngs: nnx.Rngs,
  ):
    self.input_layernorm = RMSNorm(
        config.embed_dim,
        norm_eps=config.norm_eps,
        rngs=rngs,
        shd_config=config.shd_config,
    )
    self.attn = Attention(
        config=config,
        rngs=rngs,
    )
    self.mlp = MLP(
        config=config,
        rngs=rngs,
    )
    self.post_attention_layernorm = RMSNorm(
        config.embed_dim,
        norm_eps=config.norm_eps,
        rngs=rngs,
        shd_config=config.shd_config,
    )

  def __call__(
      self,
      x: jaxtyping.Array,
      segment_pos: jaxtyping.Array,
      cache: LayerCache | None,
      attn_mask: jaxtyping.Array,
  ) -> tuple[LayerCache | None, jaxtyping.Array]:
    inputs_normalized = self.input_layernorm(x)
    cache, attn_output = self.attn(
        inputs_normalized,
        segment_pos,
        cache,
        attn_mask,
    )
    attn_output += x
    residual = attn_output
    attn_output = self.post_attention_layernorm(attn_output)
    outputs = residual + self.mlp(attn_output)
    return cache, outputs


class Llama3(nnx.Module):
  """Llama3 model."""

  def __init__(
      self,
      config: ModelConfig,
      *,
      rngs: nnx.Rngs,
  ):
    self.config = config
    self.embedder = Embedder(
        vocab_size=config.vocab_size,
        embed_dim=config.embed_dim,
        rngs=rngs,
        shd_config=config.shd_config,
    )
<<<<<<< HEAD
    self.layers = [
        DecoderLayer(config=config, rngs=rngs, shd_config=shd_config)
        for _ in range(config.num_layers)
    ]
=======
    self.layers = container.ModuleList([
        DecoderLayer(config=config, rngs=rngs) for _ in range(config.num_layers)
    ])
>>>>>>> 8ebfb846
    self.final_norm = RMSNorm(
        config.embed_dim,
        rngs=rngs,
        norm_eps=config.norm_eps,
        shd_config=config.shd_config,
    )
    if not config.weight_tying:
      self.lm_head = Einsum(
          einsum_str='BTD,DV->BTV',
          shape=(config.embed_dim, config.vocab_size),
          rngs=rngs,
          sharding=config.shd_config.emb_dv,
      )

  def get_model_input(self):
    """Returns a dummy model input for the transformer."""
    dummy_batch_size = 1
    dummy_seq_len = 128
    return {
        'input_tokens': jnp.ones(
            (dummy_batch_size, dummy_seq_len), dtype=jnp.int32
        ),
        'positions': jnp.ones(
            (dummy_batch_size, dummy_seq_len), dtype=jnp.int32
        ),
        'cache': None,
        'attention_mask': jnp.ones(
            (dummy_batch_size, 1, dummy_seq_len), dtype=jnp.bool
        ),
    }

  def __call__(
      self,
      input_tokens: jaxtyping.Array,  # [B, L]
      positions: jaxtyping.Array,  # [B, L]
      cache: Cache | None,  # (sequence length L')
      attention_mask: jaxtyping.Array,  # [B, L, L']
  ) -> tuple[jaxtyping.Array, Cache | None]:
    """Llama3 model.

    Args:
      input_tokens: input sequence of tokens.
      positions: input absolute positions.
      cache: Attention KV cache or None.
      attention_mask: transformer input mask.

    Returns:
      predicted_logits, new_cache

      predicted_logits: output logits predicted by the model
      new_cache: updated cache if the input cache is not None, None elsewhere.
    """
    new_cache = None if cache is None else {}
    x = self.embedder.encode(input_tokens)

    for i, layer in enumerate(self.layers):
      layer_name = f'layer_{i}'
      layer_cache = cache[layer_name] if cache else None
      layer_cache, x = layer(
          x,
          positions,
          layer_cache,
          attention_mask,
      )
      if cache is not None:
        new_cache[layer_name] = layer_cache  # pytype: disable=container-type-mismatch

    x = self.final_norm(x)

    if self.config.weight_tying:
      logits = self.embedder.decode(x)
    else:
      logits = self.lm_head(x)

    return logits, new_cache  # pytype: disable=bad-return-type

  @property
  def num_embed(self) -> int:
    return self.config.embed_dim

  # For now, we are still passing sharding to vLLM, consider removing it after
  # switching to the reshard API
  @staticmethod
  def to_hf_mappings():
    if os.environ.get('NEW_MODEL_DESIGN') == 'True':
      return {
          'lm_head.w': ('lm_head.input_embedding_table_DV', (None, 'model')),
          'embedder.input_embedding': (
              'embedder.input_embedding_table_VD',
              ('model', None),
          ),
          'layers.*.input_layernorm.w': (
              'layers.*.pre_attention_norm.scale',
              (None,),
          ),
          'layers.*.mlp.down_proj.kernel': (
              'layers.*.mlp.kernel_down_proj_FD',
              ('model', None),
          ),
          'layers.*.mlp.gate_proj.kernel': (
              'layers.*.mlp.kernel_gating_DF',
              (None, 'model'),
          ),
          'layers.*.mlp.up_proj.kernel': (
              'layers.*.mlp.kernel_up_proj_DF',
              (None, 'model'),
          ),
          'layers.*.post_attention_layernorm.w': (
              'layers.*.pre_mlp_norm.scale',
              (None,),
          ),
          'layers.*.attn.k_proj.w': (
              'layers.*.attn.kernel_k_proj_DKH',
              (None, 'model', None),
          ),
          'layers.*.attn.o_proj.w': (
              'layers.*.attn.kernel_o_proj_NHD',
              ('model', None, None),
          ),
          'layers.*.attn.q_proj.w': (
              'layers.*.attn.kernel_q_proj_DNH',
              (None, 'model', None),
          ),
          'layers.*.attn.v_proj.w': (
              'layers.*.attn.kernel_v_proj_DKH',
              (None, 'model', None),
          ),
          'final_norm.w': ('final_norm.scale', (None,)),
      }
    else:
      return {
          'lm_head.w': ('model.lm_head', (None, 'model')),
          'embedder.input_embedding': (
              'model.embed.embedding',
              ('model', None),
          ),
          'layers.*.input_layernorm.w': (
              'model.layers.*.input_layernorm.scale',
              (None,),
          ),
          'layers.*.mlp.down_proj.kernel': (
              'model.layers.*.mlp.down_proj.kernel',
              ('model', None),
          ),
          'layers.*.mlp.gate_proj.kernel': (
              'model.layers.*.mlp.gate_proj.kernel',
              (None, 'model'),
          ),
          'layers.*.mlp.up_proj.kernel': (
              'model.layers.*.mlp.up_proj.kernel',
              (None, 'model'),
          ),
          'layers.*.post_attention_layernorm.w': (
              'model.layers.*.post_attention_layernorm.scale',
              (None,),
          ),
          'layers.*.attn.k_proj.w': (
              'model.layers.*.self_attn.k_proj.kernel',
              (None, 'model', None),
          ),
          'layers.*.attn.o_proj.w': (
              'model.layers.*.self_attn.o_proj.kernel',
              ('model', None, None),
          ),
          'layers.*.attn.q_proj.w': (
              'model.layers.*.self_attn.q_proj.kernel',
              (None, 'model', None),
          ),
          'layers.*.attn.v_proj.w': (
              'model.layers.*.self_attn.v_proj.kernel',
              (None, 'model', None),
          ),
          'final_norm.w': ('model.norm.scale', (None,)),
      }

  @staticmethod
  def lora_to_hf_mappings():
    if os.environ.get('NEW_MODEL_DESIGN') == 'True':
      return {
          'layers.*.mlp.gate_proj.kernel_lora_a': (
              'layers.*.mlp.kernel_gating_DF_lora_a',
              (None, None),
          ),
          'layers.*.mlp.gate_proj.kernel_lora_b': (
              'layers.*.mlp.kernel_gating_DF_lora_b',
              (None, 'model'),
          ),
          'layers.*.mlp.up_proj.kernel_lora_a': (
              'layers.*.mlp.kernel_up_proj_DF_lora_a',
              (None, None),
          ),
          'layers.*.mlp.up_proj.kernel_lora_b': (
              'layers.*.mlp.kernel_up_proj_DF_lora_b',
              (None, 'model'),
          ),
          'layers.*.mlp.down_proj.kernel_lora_a': (
              'layers.*.mlp.kernel_down_proj_FD_lora_a',
              ('model', None),
          ),
          'layers.*.mlp.down_proj.kernel_lora_b': (
              'layers.*.mlp.kernel_down_proj_FD_lora_b',
              (None, None),
          ),
          'layers.*.attn.q_proj.w_lora_a': (
              'layers.*.attn.kernel_q_proj_DNH_lora_a',
              ('model', None),
          ),
          'layers.*.attn.q_proj.w_lora_b': (
              'layers.*.attn.kernel_q_proj_DNH_lora_b',
              (None, None),
          ),
          'layers.*.attn.k_proj.w_lora_a': (
              'layers.*.attn.kernel_k_proj_DKH_lora_a',
              ('model', None),
          ),
          'layers.*.attn.k_proj.w_lora_b': (
              'layers.*.attn.kernel_k_proj_DKH_lora_b',
              (None, None),
          ),
          'layers.*.attn.v_proj.w_lora_a': (
              'layers.*.attn.kernel_v_proj_DKH_lora_a',
              ('model', None),
          ),
          'layers.*.attn.v_proj.w_lora_b': (
              'layers.*.attn.kernel_v_proj_DKH_lora_b',
              (None, None),
          ),
          'layers.*.attn.o_proj.w_lora_a': (
              'layers.*.attn.kernel_o_proj_NHD_lora_a',
              ('model', None),
          ),
          'layers.*.attn.o_proj.w_lora_b': (
              'layers.*.attn.kernel_o_proj_NHD_lora_b',
              (None, None),
          ),
      }
    else:
      return {
          'layers.*.mlp.gate_proj.kernel_lora_a': (
              'model.layers.*.mlp.gate_proj.kernel_lora_a',
              (None, None),
          ),
          'layers.*.mlp.gate_proj.kernel_lora_b': (
              'model.layers.*.mlp.gate_proj.kernel_lora_b',
              (None, 'model'),
          ),
          'layers.*.mlp.up_proj.kernel_lora_a': (
              'model.layers.*.mlp.up_proj.kernel_lora_a',
              (None, None),
          ),
          'layers.*.mlp.up_proj.kernel_lora_b': (
              'model.layers.*.mlp.up_proj.kernel_lora_b',
              (None, 'model'),
          ),
          'layers.*.mlp.down_proj.kernel_lora_a': (
              'model.layers.*.mlp.down_proj.kernel_lora_a',
              ('model', None),
          ),
          'layers.*.mlp.down_proj.kernel_lora_b': (
              'model.layers.*.mlp.down_proj.kernel_lora_b',
              (None, None),
          ),
          'layers.*.attn.q_proj.w_lora_a': (
              'layers.*.self_attn.q_proj.kernel_lora_a',
              ('model', None),
          ),
          'layers.*.attn.q_proj.w_lora_b': (
              'layers.*.self_attn.q_proj.kernel_lora_b',
              (None, None),
          ),
          'layers.*.attn.k_proj.w_lora_a': (
              'layers.*.self_attn.k_proj.kernel_lora_a',
              ('model', None),
          ),
          'layers.*.attn.k_proj.w_lora_b': (
              'layers.*.self_attn.k_proj.kernel_lora_b',
              (None, None),
          ),
          'layers.*.attn.v_proj.w_lora_a': (
              'layers.*.self_attn.v_proj.kernel_lora_a',
              ('model', None),
          ),
          'layers.*.attn.v_proj.w_lora_b': (
              'layers.*.self_attn.v_proj.kernel_lora_b',
              (None, None),
          ),
          'layers.*.attn.o_proj.w_lora_a': (
              'layers.*.self_attn.o_proj.kernel_lora_a',
              ('model', None),
          ),
          'layers.*.attn.o_proj.w_lora_b': (
              'layers.*.self_attn.o_proj.kernel_lora_b',
              (None, None),
          ),
      }

  @staticmethod
  def to_hf_transpose_keys():
    return {
        'embedding': (1, 0),
    }<|MERGE_RESOLUTION|>--- conflicted
+++ resolved
@@ -504,16 +504,9 @@
         rngs=rngs,
         shd_config=config.shd_config,
     )
-<<<<<<< HEAD
-    self.layers = [
-        DecoderLayer(config=config, rngs=rngs, shd_config=shd_config)
-        for _ in range(config.num_layers)
-    ]
-=======
     self.layers = container.ModuleList([
         DecoderLayer(config=config, rngs=rngs) for _ in range(config.num_layers)
     ])
->>>>>>> 8ebfb846
     self.final_norm = RMSNorm(
         config.embed_dim,
         rngs=rngs,

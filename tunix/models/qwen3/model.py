# Copyright 2025 Google LLC
#
# Licensed under the Apache License, Version 2.0 (the "License");
# you may not use this file except in compliance with the License.
# You may obtain a copy of the License at
#
#     http://www.apache.org/licenses/LICENSE-2.0
#
# Unless required by applicable law or agreed to in writing, software
# distributed under the License is distributed on an "AS IS" BASIS,
# WITHOUT WARRANTIES OR CONDITIONS OF ANY KIND, either express or implied.
# See the License for the specific language governing permissions and
# limitations under the License.

"""Qwen3 model."""

import dataclasses
import enum
from typing import Tuple

import flax
from flax import nnx
import jax
from jax import numpy as jnp
from jax.interpreters import pxla
import jax.sharding as shd
import jaxtyping
from tunix.utils import container


if hasattr(flax.config, 'flax_always_shard_variable'):
  flax.config.update('flax_always_shard_variable', False)


K_MASK = -2.3819763e38

LayerCache = dict[str, jaxtyping.Array]
Cache = dict[str, LayerCache]


class RematConfig(enum.Enum):
  NONE = enum.auto()  # No remat, all activations will be stored in HBM.
  BLOCK = enum.auto()  # Remat the entire attn block.


@dataclasses.dataclass(slots=True, frozen=True)
class ShardingConfig:
  """Sharding configuration for Qwen3 model."""

  emb_vd: Tuple[str | None, ...]
  emb_dv: Tuple[str | None, ...]
  q_weight_ndh: Tuple[str | None, ...]
  kv_weight_ndh: Tuple[str | None, ...]
  o_weight_nhd: Tuple[str | None, ...]
  ffw_weight_df: Tuple[str | None, ...]
  ffw_weight_fd: Tuple[str | None, ...]
  rms_norm_weight: Tuple[str | None, ...]
  act_btd: Tuple[str | None, ...]
  act_btf: Tuple[str | None, ...]
  act_btnh: Tuple[str | None, ...]
  exp_weight_cdf: Tuple[str | None, ...]
  exp_weight_cfd: Tuple[str | None, ...]

  @staticmethod
  def get_default_sharding(is_sampling: bool = False):
    fsdp = 'fsdp' if not is_sampling else None

    return ShardingConfig(
        emb_vd=('tp', fsdp),
        emb_dv=(fsdp, 'tp'),
        q_weight_ndh=('tp', fsdp, None),
        kv_weight_ndh=('tp', fsdp, None),
        o_weight_nhd=('tp', None, fsdp),
        ffw_weight_df=(fsdp, 'tp'),
        ffw_weight_fd=('tp', fsdp),
        rms_norm_weight=('tp',),
        act_btd=('fsdp', None, None if is_sampling else 'tp'),
        act_btf=('fsdp', None, 'tp'),
        act_btnh=('fsdp', None, 'tp', None),
        exp_weight_cdf=('fsdp', None, 'tp'),
        exp_weight_cfd=('fsdp', 'tp', None),
    )


@dataclasses.dataclass(frozen=True)
class ModelConfig:
  """Configuration for the Qwen3 model."""

  num_layers: int
  vocab_size: int
  embed_dim: int
  hidden_dim: int
  num_heads: int
  head_dim: int
  num_kv_heads: int
  rope_theta: int
  norm_eps: float
  num_experts: int | None = None
  num_experts_per_tok: int | None = None
  shd_config: ShardingConfig = ShardingConfig.get_default_sharding()
  remat_config: RematConfig = RematConfig.NONE

  @classmethod
  def qwen3_0_6b(cls):  # qwen3-0.6B
    return cls(
        num_layers=28,
        vocab_size=151936,
        embed_dim=1024,
        hidden_dim=3072,
        num_heads=16,
        head_dim=128,
        num_kv_heads=8,
        norm_eps=1e-06,
        rope_theta=1_000_000,
    )

  @classmethod
  def qwen3_1_7b(cls):  # qwen3-1.7B
    return cls(
        num_layers=28,
        vocab_size=151936,
        embed_dim=2048,
        hidden_dim=6144,
        num_heads=16,
        head_dim=128,
        num_kv_heads=8,
        norm_eps=1e-06,
        rope_theta=1_000_000,
    )

  @classmethod
  def qwen3_14b(cls):  # qwen3-14B
    return cls(
        num_layers=40,
        vocab_size=151936,
        embed_dim=5120,
        hidden_dim=17408,
        num_heads=40,
        head_dim=128,
        num_kv_heads=8,
        norm_eps=1e-06,
        rope_theta=1_000_000,
    )

  @classmethod
  def qwen3_30b(cls):  # qwen3-30B
    return cls(
        num_layers=48,
        vocab_size=151936,
        embed_dim=2048,
        hidden_dim=768,
        num_heads=32,
        head_dim=128,
        num_kv_heads=4,
        norm_eps=1e-06,
        rope_theta=1_000_000,
        num_experts=128,
        num_experts_per_tok=8,
    )


def shard(x: jnp.ndarray, s: Tuple[str, ...]):
  mesh = pxla.thread_resources.env.physical_mesh
  if mesh.empty or jax.devices()[0].platform == 'cpu':
    return x
  return jax.lax.with_sharding_constraint(
      x, shd.NamedSharding(mesh, shd.PartitionSpec(*s))
  )


class Einsum(nnx.Module):
  """Einsum is a convenience module for parameterized tensor multiplication."""

  def __init__(
      self,
      einsum_str: str,
      shape: flax.typing.Shape,
      *,
      rngs: nnx.Rngs,
      sharding: Tuple[str | None, ...],
  ):
    self.einsum_str = einsum_str
    self.shape = shape
    self.w = nnx.Param(
        nnx.initializers.normal()(rngs.params(), shape), sharding=sharding
    )

  @jax.named_scope('einsum')
  def __call__(self, x: jaxtyping.ArrayLike) -> jaxtyping.Array:
    return jnp.einsum(self.einsum_str, x, self.w.value)


class Embedder(nnx.Module):
  """Embedder module."""

  def __init__(
      self,
      vocab_size: int,
      embed_dim: int,
      *,
      rngs: nnx.Rngs,
      shd_config: ShardingConfig = ShardingConfig.get_default_sharding(),
  ):
    self.input_embedding = nnx.Param(
        nnx.initializers.normal()(rngs.params(), (vocab_size, embed_dim)),
        sharding=shd_config.emb_vd,
    )
    self.shd_config = shd_config

  @jax.named_scope('embedder_encode')
  def encode(self, x: jaxtyping.ArrayLike) -> jaxtyping.Array:
    x = self.input_embedding[(x,)]
    x = shard(x, self.shd_config.act_btd)
    return x

  @jax.named_scope('embedder_decode')
  def decode(self, x: jaxtyping.ArrayLike) -> jaxtyping.Array:
    return jnp.dot(x, self.input_embedding.value.T)


def apply_rope(
    inputs: jaxtyping.Array,  # [B, L]
    positions: jaxtyping.Array,  # [B, L]
    head_dim: int,
    rope_theta: int = 1_000_000,
) -> jaxtyping.Array:
  """Applies RoPE."""
  fraction = 2 * jnp.arange(0, head_dim // 2, dtype=jnp.float32) / head_dim
  timescale = rope_theta**fraction

  sinusoid_inp = (
      positions[..., jnp.newaxis] / timescale[jnp.newaxis, jnp.newaxis, :]
  )
  sinusoid_inp = sinusoid_inp[..., jnp.newaxis, :]
  sin = jnp.sin(sinusoid_inp)
  cos = jnp.cos(sinusoid_inp)

  first_half, second_half = jnp.split(inputs, 2, axis=-1)
  first_part = first_half * cos - second_half * sin
  second_part = second_half * cos + first_half * sin
  out = jnp.concatenate([first_part, second_part], axis=-1)
  return out.astype(inputs.dtype)


class RMSNorm(nnx.Module):
  """RMSNorm layer."""

  def __init__(
      self,
      dim: int,
      *,
      norm_eps: float = 1e-06,
      rngs: nnx.Rngs,
      shd_config: ShardingConfig = ShardingConfig.get_default_sharding(),
  ):
    self.w = nnx.Param(
        nnx.initializers.ones_init()(rngs.params(), dim),
        sharding=shd_config.rms_norm_weight,
    )
    self.norm_eps = norm_eps

  @jax.named_scope('rms_norm')
  def __call__(self, x: jaxtyping.Array) -> jaxtyping.Array:
    dtype = x.dtype
    rms = jnp.sqrt(
        jnp.mean(jnp.astype(x, jnp.float32) ** 2, axis=-1, keepdims=True)
        + self.norm_eps
    )
    return jnp.astype(self.w * x / rms, dtype)


class Attention(nnx.Module):
  """Attention module."""

  def __init__(
      self,
      config: ModelConfig,
      *,
      rngs: nnx.Rngs,
  ):
    self.config = config
    self.shd_config = config.shd_config
    self.q_proj = Einsum(
        einsum_str='BTD,DNH->BTNH',
        shape=(config.embed_dim, config.num_heads, config.head_dim),
        rngs=rngs,
        sharding=self.shd_config.q_weight_ndh,
    )
    self.k_proj = Einsum(
        einsum_str='BSD,DKH->BSKH',
        shape=(config.embed_dim, config.num_kv_heads, config.head_dim),
        rngs=rngs,
        sharding=self.shd_config.kv_weight_ndh,
    )
    self.v_proj = Einsum(
        einsum_str='BSD,DKH->BSKH',
        shape=(config.embed_dim, config.num_kv_heads, config.head_dim),
        rngs=rngs,
        sharding=self.shd_config.kv_weight_ndh,
    )
    self.o_proj = Einsum(
        einsum_str='BTNH,NHD->BTD',
        shape=(config.num_heads, config.head_dim, config.embed_dim),
        rngs=rngs,
        sharding=self.shd_config.o_weight_nhd,
    )
    self.q_norm = RMSNorm(
        config.head_dim,
        norm_eps=config.norm_eps,
        rngs=rngs,
        shd_config=self.shd_config,
    )
    self.k_norm = RMSNorm(
        config.head_dim,
        norm_eps=config.norm_eps,
        rngs=rngs,
        shd_config=self.shd_config,
    )
    self.n_rep = config.num_heads // config.num_kv_heads
    self.scale = self.head_dim**-0.5

  def block(
      self,
      x: jaxtyping.Array,
      segment_pos: jaxtyping.Array,
      cache: LayerCache | None,
      attn_mask: jaxtyping.Array | None,
  ) -> tuple[LayerCache | None, jaxtyping.Array]:
    seq_len = x.shape[1]

    query_proj = self.q_norm(self.q_proj(x))
    key_proj = self.k_norm(self.k_proj(x))
    value_proj = self.v_proj(x)

    query_proj = shard(query_proj, self.shd_config.act_btnh)
    key_proj = shard(key_proj, self.shd_config.act_btnh)
    value_proj = shard(value_proj, self.shd_config.act_btnh)

    query_proj = apply_rope(
        query_proj,
        segment_pos,
        head_dim=self.head_dim,
    )
    key_proj = apply_rope(
        key_proj,
        segment_pos,
        head_dim=self.head_dim,
    )

    if cache is not None:
      end_index = cache['end_index'][0]
      slice_indices = (0, end_index % cache['v'].shape[1], 0, 0)
      value_proj = jax.lax.dynamic_update_slice(
          cache['v'],
          value_proj,
          slice_indices,
      )
      key_proj = jax.lax.dynamic_update_slice(
          cache['k'], key_proj, slice_indices
      )

    b, t, qh, d = query_proj.shape
    _, s, kh, _ = key_proj.shape

    # GQA
    query_proj = query_proj.reshape((b, t, kh, qh // kh, d))
    attn = jnp.einsum('BTHGD,BSHD->BHGTS', query_proj, key_proj) * self.scale
    attn = attn.reshape((b, qh, t, s))

    if attn_mask is not None:
      attn = jnp.where((jnp.expand_dims(attn_mask, -3)), attn, K_MASK)

    attn = jax.nn.softmax(attn.astype(jnp.float32), axis=-1).astype(
        key_proj.dtype
    )

    attn = attn.reshape((b, kh, qh // kh, t, s))
    qkv = jnp.einsum('BHGTS,BSHD->BTHGD', attn, value_proj)
    qkv = qkv.reshape((b, t, qh, d))

    outputs = self.o_proj(qkv)
    outputs = shard(outputs, self.shd_config.act_btd)

    if cache is not None:
      new_cache = {
          'v': value_proj,
          'k': key_proj,
          'end_index': cache['end_index'] + seq_len,
      }
    else:
      new_cache = None

    return new_cache, outputs

  @jax.named_scope('attention')
  def __call__(
      self,
      x: jaxtyping.Array,
      segment_pos: jaxtyping.Array,
      cache: LayerCache | None,
      attn_mask: jaxtyping.Array | None,
  ) -> tuple[LayerCache | None, jaxtyping.Array]:
    if self.config.remat_config == RematConfig.BLOCK:
      return nnx.remat(self.block)(x, segment_pos, cache, attn_mask)
    else:
      return self.block(x, segment_pos, cache, attn_mask)

  @property
  def head_dim(self):
    return self.o_proj.shape[1]

  @property
  def num_heads(self):
    return self.q_proj.shape[0]

  @property
  def num_kv_heads(self):
    return self.k_proj.shape[1]


class MoELayer(nnx.Module):
  """MoE layer."""

  def __init__(
      self,
      config: ModelConfig,
      *,
      rngs: nnx.Rngs,
  ):
    self.shd_config = config.shd_config
    self.experts_per_tok = config.num_experts_per_tok
    self.num_experts = config.num_experts
    self.router = nnx.Linear(
        in_features=config.embed_dim,
        out_features=config.num_experts,
        use_bias=False,
        rngs=rngs,
    )
    self.gate_proj = nnx.Param(
        nnx.initializers.normal()(
            rngs.params(),
            (config.num_experts, config.embed_dim, config.hidden_dim),
        ),
        sharding=self.shd_config.exp_weight_cdf,
    )
    self.up_proj = nnx.Param(
        nnx.initializers.normal()(
            rngs.params(),
            (config.num_experts, config.embed_dim, config.hidden_dim),
        ),
        sharding=self.shd_config.exp_weight_cdf,
    )
    self.down_proj = nnx.Param(
        nnx.initializers.normal()(
            rngs.params(),
            (config.num_experts, config.hidden_dim, config.embed_dim),
        ),
        sharding=self.shd_config.exp_weight_cfd,
    )

  def __call__(self, x):
    scores = self.router(x).astype(jnp.float32)  # [B,T,E]
    routing_weights, routing_idx = jax.lax.top_k(
        jax.nn.softmax(scores, axis=-1), self.experts_per_tok
    )
    routing_weights = (
        routing_weights / jnp.sum(routing_weights, axis=-1, keepdims=True)
    ).astype(x.dtype)

    dispatch_mask = jax.nn.one_hot(
        routing_idx, num_classes=self.num_experts, dtype=x.dtype
    )  # [B, T, K, E]
    dispatch_mask = jnp.swapaxes(dispatch_mask, -1, -2)  # [B, T, E, K]

    dispatched_input = jnp.einsum(
        'BTID,BTEK->BTED', x[:, :, None, :], dispatch_mask
    ).astype(x.dtype)

    expert_outputs = []
    for i in range(self.num_experts):
      expert_input = dispatched_input[:, :, i, :]
      activations = nnx.silu(
          jnp.einsum('BTD,DF->BTF', expert_input, self.gate_proj[i])
      ) * jnp.einsum('BTD,DF->BTF', expert_input, self.up_proj[i])
      activations = shard(activations, self.shd_config.act_btf)
      expert_output = jnp.einsum('BTF,FD->BTD', activations, self.down_proj[i])
      expert_outputs.append(expert_output)

    stacked_outputs = jnp.stack(expert_outputs, axis=2)  # [B, T, E, D]
    routing_weights = jnp.tile(
        routing_weights[:, :, None, :], (1, 1, self.num_experts, 1)
    )  # [B, T, E, K]
    routing_weights = dispatch_mask * routing_weights  # [B, T, E, K]

    output = jnp.einsum('BTED,BTEK->BTD', stacked_outputs, routing_weights)
    return output


class MLP(nnx.Module):
  """MLP module."""

  def __init__(
      self,
      config: ModelConfig,
      *,
      rngs: nnx.Rngs,
  ):
    self.shd_config = config.shd_config
    kernel_init_fn = nnx.initializers.zeros_init()
    self.gate_proj = nnx.Linear(
        in_features=config.embed_dim,
        out_features=config.hidden_dim,
        use_bias=False,
        rngs=rngs,
        kernel_init=nnx.with_partitioning(
            kernel_init_fn, self.shd_config.ffw_weight_df
        ),
    )
    self.up_proj = nnx.Linear(
        in_features=config.embed_dim,
        out_features=config.hidden_dim,
        use_bias=False,
        rngs=rngs,
        kernel_init=nnx.with_partitioning(
            kernel_init_fn, self.shd_config.ffw_weight_df
        ),
    )
    self.down_proj = nnx.Linear(
        in_features=config.hidden_dim,
        out_features=config.embed_dim,
        use_bias=False,
        rngs=rngs,
        kernel_init=nnx.with_partitioning(
            kernel_init_fn, self.shd_config.ffw_weight_fd
        ),
    )

  @jax.named_scope('feed_forward')
  def __call__(self, x: jaxtyping.ArrayLike) -> jaxtyping.Array:
    activations = nnx.silu(self.gate_proj(x)) * self.up_proj(x)
    activations = shard(activations, self.shd_config.act_btf)
    outputs = self.down_proj(activations)
    return outputs


class DecoderLayer(nnx.Module):
  """DecoderLayer."""

  def __init__(
      self,
      config: ModelConfig,
      *,
      rngs: nnx.Rngs,
      shd_config: ShardingConfig = ShardingConfig.get_default_sharding(),
  ):
    self.input_layernorm = RMSNorm(
        config.embed_dim,
        norm_eps=config.norm_eps,
        rngs=rngs,
        shd_config=shd_config,
    )
    self.attn = Attention(
        config=config,
        rngs=rngs,
    )
    self.post_attention_layernorm = RMSNorm(
        config.embed_dim,
        norm_eps=config.norm_eps,
        rngs=rngs,
        shd_config=shd_config,
    )
    if config.num_experts is None:
      self.mlp = MLP(
          config=config,
          rngs=rngs,
      )
    else:
      self.mlp = MoELayer(
          config=config,
          rngs=rngs,
      )

  def __call__(
      self,
      x: jaxtyping.Array,
      segment_pos: jaxtyping.Array,
      cache: LayerCache | None,
      attn_mask: jaxtyping.Array,
  ) -> tuple[LayerCache | None, jaxtyping.Array]:
    inputs_normalized = self.input_layernorm(x)
    cache, attn_output = self.attn(
        inputs_normalized,
        segment_pos,
        cache,
        attn_mask,
    )
    attn_output += x
    residual = attn_output
    attn_output = self.post_attention_layernorm(attn_output)
    outputs = self.mlp(attn_output)
    outputs = residual + outputs
    return cache, outputs


class Qwen3(nnx.Module, pytree=False):
  """Qwen3 model."""

  def __init__(
      self,
      config: ModelConfig,
      *,
      rngs: nnx.Rngs,
      shd_config: ShardingConfig = ShardingConfig.get_default_sharding(),
  ):
    self.config = config
    self.embedder = Embedder(
        vocab_size=config.vocab_size,
        embed_dim=config.embed_dim,
        rngs=rngs,
        shd_config=shd_config,
    )
<<<<<<< HEAD
    self.layers = [
=======
    self.layers = container.ModuleList([
>>>>>>> 8ebfb846
        DecoderLayer(config=config, rngs=rngs, shd_config=shd_config)
        for _ in range(config.num_layers)
    ]
    self.final_norm = RMSNorm(
        config.embed_dim,
        rngs=rngs,
        norm_eps=config.norm_eps,
        shd_config=shd_config,
    )
    self.lm_head = Einsum(
        einsum_str='BTD,DV->BTV',
        shape=(config.embed_dim, config.vocab_size),
        rngs=rngs,
        sharding=shd_config.emb_dv,
    )

  def init_cache(
      self, batch_size: int, cache_size: int, dtype: jnp.dtype
  ) -> Cache:
    """Initializes the cache for the model."""
    config = self.config
    shape = (batch_size, cache_size, config.num_kv_heads, config.head_dim)
    k = jnp.zeros(shape, dtype=dtype)
    v = jnp.zeros(shape, dtype=dtype)
    end_index = jnp.zeros((batch_size,), dtype=jnp.int32)
    # Jax array is immutable, so updates to each layer creates new arrays.
    return {
        f'layer_{i}': {'k': k, 'v': v, 'end_index': end_index}
        for i in range(config.num_layers)
    }

  def __call__(
      self,
      input_tokens: jaxtyping.Array,  # [B, L]
      positions: jaxtyping.Array,  # [B, L]
      cache: Cache | None,  # (sequence length L')
      attention_mask: jaxtyping.Array,  # [B, L, L']
      output_hidden_states: bool = False,
  ) -> tuple[jaxtyping.Array, Cache | None]:
    """Qwen3 model.

    Args:
      input_tokens: input sequence of tokens.
      positions: input absolute positions.
      cache: Attention KV cache or None.
      attention_mask: transformer input mask.
      output_hidden_states: whether to output the hidden states.

    Returns:
      predicted_logits, new_cache

      predicted_logits: output logits predicted by the model
      new_cache: updated cache if the input cache is not None, None elsewhere.
    """
    new_cache = None if cache is None else {}
    x = self.embedder.encode(input_tokens)

    for i, layer in enumerate(self.layers):
      layer_name = f'layer_{i}'
      layer_cache = cache[layer_name] if cache else None
      layer_cache, x = layer(
          x,
          positions,
          layer_cache,
          attention_mask,
      )
      if cache is not None:
        new_cache[layer_name] = layer_cache  # pytype: disable=container-type-mismatch

    x = self.final_norm(x)
    if output_hidden_states:
      self.sow(nnx.Intermediate, 'all_hidden_states', x)
    logits = self.lm_head(x)

    return logits, new_cache  # pytype: disable=bad-return-type

  def get_model_input(self):
    """Returns a dummy model input for the transformer.

    This dummy input has a batch size compatible with FSDP sharding on a
    2-device axis.
    """
    dummy_batch_size = 2
    dummy_seq_len = 1
    return {
        'input_tokens': jnp.ones(
            (dummy_batch_size, dummy_seq_len), dtype=jnp.int32
        ),
        'positions': jnp.ones(
            (dummy_batch_size, dummy_seq_len), dtype=jnp.int32
        ),
        'cache': None,
        'attention_mask': jnp.ones(
            (dummy_batch_size, 1, dummy_seq_len), dtype=jnp.bool
        ),
    }<|MERGE_RESOLUTION|>--- conflicted
+++ resolved
@@ -619,11 +619,7 @@
         rngs=rngs,
         shd_config=shd_config,
     )
-<<<<<<< HEAD
-    self.layers = [
-=======
     self.layers = container.ModuleList([
->>>>>>> 8ebfb846
         DecoderLayer(config=config, rngs=rngs, shd_config=shd_config)
         for _ in range(config.num_layers)
     ]
